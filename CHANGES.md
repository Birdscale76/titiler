# Release Notes

<<<<<<< HEAD
## Unreleased

* Improve XSS security for HTML templates (author @jcary741, https://github.com/developmentseed/titiler/pull/953)

* Encode URL for cog_viewer and stac_viewer (author @guillemc23, https://github.com/developmentseed/titiler/pull/961)

* Remove all default values to the dependencies
    * `DatasetParams.unscale`: `False` -> `None` (default to `False` in rio-tiler)
    * `DatasetParams.resampling_method`: `nearest` -> `None` (default to `nearest` in rio-tiler)
    * `DatasetParams.reproject_method`: `nearest` -> `None` (default to `nearest` in rio-tiler)
    * `ImageRenderingParams.add_mask`: `True` -> `None` (default to `True` in rio-tiler)
    * `StatisticsParams.categorical`: `False` -> `None` (default to `False` in rio-tiler)

* Add `as_dict(exclude_none=True/False)` method to the `DefaultDependency` class.

    ```python
    from typing import Optional
    from titiler.core.dependencies import DefaultDependency
    from dataclasses import dataclass

    @dataclass
    class Deps(DefaultDependency):
        value: Optional[int] = None

    print({**Deps().__dict__.items()})
    >> {'value': None}

    Deps().as_dict()  # `exclude_none` defaults to True
    >> {}

    Deps(value=1).as_dict()
    >> {'value': 1}
    ```

* Use `.as_dict()` method when passing option to rio-tiler Reader's methods to avoid parameter conflicts when using custom Readers.
=======
## 0.18.6 (2024-08-27)

* Switch back to `fastapi` instead of `fastapi-slim` and use `>=0.109.0` version
>>>>>>> 0b102f3c

## 0.18.5 (2024-07-03)

* Set version requirement for FastAPI to `>=0.111.0`

## 0.18.4 (2024-06-26)

* fix Tiles URL encoding for WMTSCapabilities XML document

## 0.18.3 (2024-05-20)

* fix `WMTSCapabilities.xml` response for ArcMap compatibility
    * replace `Cloud Optimized GeoTIFF` with dataset URL or `TiTiler` for the *ows:ServiceIdentification* **title**
    * replace `cogeo` with `Dataset` for the `layer` *ows:Identifier*

## 0.18.2 (2024-05-07)

* move to `fastapi-slim` to avoid unwanted dependencies (author @n8sty, https://github.com/developmentseed/titiler/pull/815)

## 0.18.1 (2024-04-12)

### titiler.core

* fix `TerrainRGB` algorithm name (author @JinIgarashi, https://github.com/developmentseed/titiler/pull/804)
* add more tests for `RescalingParams` and `HistogramParams` dependencies
* make sure to return *empty* content for `204` Error code

## 0.18.0 (2024-03-22)

### titiler.core

* Add `ColorMapFactory` to create colorMap metadata endpoints (https://github.com/developmentseed/titiler/pull/796)
* **Deprecation** remove default `WebMercatorQuad` tile matrix set in `/tiles`, `/tilesjson.json`, `/map` and `/WMTSCapabilities.xml` endpoints (https://github.com/developmentseed/titiler/pull/802)

    ```
    # Before
    /tiles/{z}/{x}/{y}
    /tilejson.json
    /map
    /WMTSCapabilities.xml

    # Now
    /tiles/WebMercatorQuad/{z}/{x}/{y}
    /WebMercatorQuad/tilejson.json
    /WebMercatorQuad/map
    /WebMercatorQuad/WMTSCapabilities.xml
    ```

* **Deprecation** `default_tms` attribute in `BaseTilerFactory` (because `tileMatrixSetId` is now required in endpoints).

### titiler.mosaic

* **Deprecation** remove default `WebMercatorQuad` tile matrix set in `/tiles`, `/tilesjson.json`, `/map` and `/WMTSCapabilities.xml` endpoints (https://github.com/developmentseed/titiler/pull/802)

    ```
    # Before
    /tiles/{z}/{x}/{y}
    /tilejson.json
    /map
    /WMTSCapabilities.xml

    # Now
    /tiles/WebMercatorQuad/{z}/{x}/{y}
    /WebMercatorQuad/tilejson.json
    /WebMercatorQuad/map
    /WebMercatorQuad/WMTSCapabilities.xml
    ```

* **Deprecation** `default_tms` attribute in `MosaicTilerFactory` (because `tileMatrixSetId` is now required in endpoints).

### Misc

* add `request` as first argument in `TemplateResponse` to adapt with latest starlette version

## 0.17.3 (2024-03-21)

### titiler.application

* Add `extra="ignore"` option `ApiSettings` to fix pydantic issue when using `.env` file (author @imanshafiei540, https://github.com/developmentseed/titiler/pull/800)

## 0.17.2 (2024-03-15)

### titiler.core

* fix OpenAPI metadata for algorithm (author @JinIgarashi, https://github.com/developmentseed/titiler/pull/797)

## 0.17.1 (2024-03-13)

* add python 3.12 support

### titiler.core

* Add `use_epsg` parameter to WMTS endpoint to resolve ArcMAP issues and fix XML formating (author @gadomski, https://github.com/developmentseed/titiler/pull/782)
* Add more OpenAPI metadata for algorithm (author @JinIgarashi, https://github.com/developmentseed/titiler/pull/783)

### titiler.application

* fix invalid url parsing in HTML responses

## 0.17.0 (2024-01-17)

### titiler.core

* update `rio-tiler` version to `>6.3.0`
* use new `align_bounds_with_dataset=True` rio-tiler option in GeoJSON statistics methods for more precise calculation

## 0.16.2 (2024-01-17)

### titiler.core

* fix leafletjs template maxZoom to great than 18 for `/map` endpoint (author @Firefishy, https://github.com/developmentseed/titiler/pull/749)

## 0.16.1 (2024-01-08)

### titiler.core

* use morecantile `TileMatrixSet.cellSize` property instead of deprecated/private `TileMatrixSet._resolution` method

### titiler.mosaic

* use morecantile `TileMatrixSet.cellSize` property instead of deprecated/private `TileMatrixSet._resolution` method

## 0.16.0 (2024-01-08)

### titiler.core

* update FastAPI version lower limit to `>=0.107.0`
* fix template loading for starlette >= 0.28 by using `jinja2.Environment` argument (author @jasongi, https://github.com/developmentseed/titiler/pull/744)

### titiler.extensions

* fix template loading for starlette >= 0.28 by using `jinja2.Environment` argument (author @jasongi, https://github.com/developmentseed/titiler/pull/744)

### titiler.application

* fix template loading for starlette >= 0.28 by using `jinja2.Environment` argument (author @jasongi, https://github.com/developmentseed/titiler/pull/744)

## 0.15.8 (2024-01-08)

### titiler.core

* use morecantile `TileMatrixSet.cellSize` property instead of deprecated/private `TileMatrixSet._resolution` method [backported from 0.16.1]

### titiler.mosaic

* use morecantile `TileMatrixSet.cellSize` property instead of deprecated/private `TileMatrixSet._resolution` method [backported from 0.16.1]

## 0.15.7 (2024-01-08)

### titiler.core

* update FastAPI version upper limit to `<0.107.0` to avoid starlette breaking change (`0.28`)

### titiler.application

* add simple *auth* (optional) based on `global_access_token` string, set with `TITILER_API_GLOBAL_ACCESS_TOKEN` environment variable (author @DeflateAwning, https://github.com/developmentseed/titiler/pull/735)

## 0.15.6 (2023-11-16)

### titiler.core

* in `/map` HTML response, add Lat/Lon buffer to AOI to avoid creating wrong AOI (when data covers the whole world).

## 0.15.5 (2023-11-09)

### titiler.core

* add `algorithm` options for `/statistics` endpoints

* switch from `BaseReader.statistics()` method to a combination of `BaseReader.preview()` and `ImageData.statistics()` methods to get the statistics

## 0.15.4 (2023-11-06)

### titiler.core

* update `rio-tiler` requirement to `>=6.2.5,<7.0`

* allow `bidx` option in `titiler.core.dependencies.AssetsBidxExprParams` and `titiler.core.dependencies.AssetsBidxParams`

    ```python
    # merge band 1 form asset1 and asset2
    # before
    httpx.get(
        "/stac/preview",
        params=(
            ("url", "stac.json"),
            ("assets", "asset1"),
            ("assets", "asset2"),
            ("asset_bidx", "asset1|1"),
            ("asset_bidx", "asset2|1"),
        )
    )

    # now
    httpx.get(
        "/stac/preview",
        params=(
            ("url", "stac.json"),
            ("assets", "asset1"),
            ("assets", "asset2"),
            ("bidx", 1),
        )
    )
    ```

* fix openapi examples

## 0.15.3 (2023-11-02)

* add `dst_crs` options in `/statistics [POST]` and `/feature [POST]` endpoints

## 0.15.2 (2023-10-23)

### titiler.core

* add `dependencies.TileParams` dependency with `buffer` and `padding` options
* add `tile_dependency` attribute in `TilerFactory` class (defaults to `TileParams`)
* add `reproject` (alias to `reproject_method`) option in `DatasetParams` dependency

### titiler.mosaic

*  Change `HTTP_404_NOT_FOUND` to `HTTP_204_NO_CONTENT` when no asset is found or tile is empty (author @simouel, https://github.com/developmentseed/titiler/pull/713)
* add `tile_dependency` attribute in `MosaicTilerFactory` class (defaults to `TileParams`)

### cdk application

* Support non-root paths in AWS API Gateway Lambda handler (author @DanSchoppe, https://github.com/developmentseed/titiler/pull/716)

## 0.15.1 (2023-10-17)

* Allow a default `color_formula` parameter to be set via a dependency (author @samn, https://github.com/developmentseed/titiler/pull/707)
* add `titiler.core.dependencies.create_colormap_dependency` to create ColorMapParams dependency from `rio_tiler.colormap.ColorMaps` object
* add `py.typed` files in titiler submodules (https://peps.python.org/pep-0561)

## 0.15.0 (2023-09-28)

### titiler.core

- added `PartFeatureParams` dependency

**breaking changes**

- `max_size` is now set to `None` for `/statistics [POST]`, `/bbox` and `/feature` endpoints, meaning the tiler will create image from the highest resolution.

- renamed `titiler.core.dependencies.ImageParams` to `PreviewParams`

- split TileFactory `img_dependency` attribute in two:
  - `img_preview_dependency`: used in `/preview` and `/statistics [GET]`, default to `PreviewParams` (with `max_size=1024`)

  - `img_part_dependency`: used in `/bbox`, `/feature` and `/statistics [POST]`, default to `PartFeatureParams` (with `max_size=None`)

- renamed `/crop` endpoints to `/bbox/...` or `/feature/...`
  - `/crop/{minx},{miny},{maxx},{maxy}.{format}` -> `/bbox/{minx},{miny},{maxx},{maxy}.{format}`

  - `/crop/{minx},{miny},{maxx},{maxy}/{width}x{height}.{format}` -> `/bbox/{minx},{miny},{maxx},{maxy}/{width}x{height}.{format}`

  - `/crop [POST]` -> `/feature [POST]`

  - `/crop.{format} [POST]` -> `/feature.{format} [POST]`

  - `/crop/{width}x{height}.{format}  [POST]` -> `/feature/{width}x{height}.{format} [POST]`

- update `rio-tiler` requirement to `>=6.2.1`

- Take coverage weights in account when generating statistics from GeoJSON features

## 0.14.1 (2023-09-14)

### titiler.extension

* add `GetFeatureInfo` capability in `wmsExtension` (author @benjaminleighton, https://github.com/developmentseed/titiler/pull/698)

## 0.14.0 (2023-08-30)

### titiler.core

* replace `-` by `_` in query parameters **breaking change**
  - `coord-crs` -> `coord_crs`
  - `dst-crs` -> `dst_crs`

* replace `buffer` and `color_formula` endpoint parameters by external dependencies (`BufferParams` and `ColorFormulaParams`)

* add `titiler.core.utils.render_image` which allow non-binary alpha band created with custom colormap. `render_image` replace `ImageData.render` method.

    ```python
    # before
    if cmap := colormap or dst_colormap:
        image = image.apply_colormap(cmap)

    if not format:
        format = ImageType.jpeg if image.mask.all() else ImageType.png

    content = image.render(
        img_format=format.driver,
        **format.profile,
        **render_params,
    )

    # now
    # render_image will:
    # - apply the colormap
    # - choose the right output format if `None`
    # - create the binary data
    content, media_type = render_image(
        image,
        output_format=format,
        colormap=colormap or dst_colormap,
        **render_params,
    )
    ```

### titiler.extension

* rename `geom-densify-pts` to `geometry_densify` **breaking change**
* rename `geom-precision` to `geometry_precision` **breaking change**

## 0.13.3 (2023-08-27)

* fix Factories `url_for` method and avoid changing `Request.path_params` object

## 0.13.2 (2023-08-24)

### titiler.extensions

* replace mapbox-gl by maplibre
* replace Stamen by OpenStreetMap tiles
* simplify band selection handling (author @tayden, https://github.com/developmentseed/titiler/pull/688)

## 0.13.1 (2023-08-21)

### titiler.core

* fix `LowerCaseQueryStringMiddleware` unexpectedly truncating query parameters (authors @jthetzel and @jackharrhy, @https://github.com/developmentseed/titiler/pull/677)

## titiler.application

* add `cors_allow_methods` in `ApiSettings` to control the CORS allowed methods (author @ubi15, https://github.com/developmentseed/titiler/pull/684)

## 0.13.0 (2023-07-27)

* update core requirements to libraries using pydantic **~=2.0**

### titiler.core

* update requirements:
  * fastapi `>=0.95.1` --> `>=0.100.0`
  * pydantic `~=1.0` --> `~=2.0`
  * rio-tiler `>=5.0,<6.0` --> `>=6.0,<7.0`
  * morecantile`>=4.3,<5.0` --> `>=5.0,<6.0`
  * geojson-pydantic `>=0.4,<0.7` --> `>=1.0,<2.0`
  * typing_extensions `>=4.6.1`

### titiler.extension

* update requirements:
  * rio-cogeo `>=4.0,<5.0"` --> `>=5.0,<6.0"`

### titiler.mosaic

* update requirements:
  * cogeo-mosaic `>=6.0,<7.0` --> `>=7.0,<8.0`

### titiler.application

* use `/api` and `/api.html` for documentation (instead of `/openapi.json` and `/docs`)
* update landing page

## 0.12.0 (2023-07-17)

* use `Annotated` Type for Query/Path parameters
* replace variable `TileMatrixSetId` by `tileMatrixSetId`

### titiler.core

* update FastAPI dependency to `>=0.95.1`
* set `pydantic` dependency to `~=1.0`
* update `rio-tiler` dependency to `>=5.0,<6.0`
* update TMS endpoints to match OGC Tiles specification

### titiler.extensions

* use TiTiler's custom JSONResponse for the `/validate` endpoint to avoid issue when COG has `NaN` nodata value
* update `rio-cogeo` dependency to `>=4.0,<5.0`
* update `rio-stac` requirement to `>=0.8,<0.9` and add `geom-densify-pts` and `geom-precision` options

## titiler.mosaic

* update `cogeo-mosaic` dependency to `>=6.0,<7.0`
* remove `titiler.mosaic.resources.enum.PixelSelectionMethod` and use `rio_tiler.mosaic.methods.PixelSelectionMethod`
* allow more TileMatrixSet (than only `WebMercatorQuad`)

## 0.11.7 (2023-05-18)

### titiler.core

* make HTML `templates` configurable in the factories
* rename `index.html` to `map.html`
* rename `dependencies.CRSParams` to `dependencies.CoordCRSParams`
* add `dst-crs` option for `/preview` and `/crop` endpoints to specify the output Coordinate Reference System.

### titiler.mosaic

* make HTML `templates` configurable in the factories

### titiler.extensions

* make HTML `templates` configurable in the factories
* rename `cog_index.html` to `cog_viewer.html`
* rename `stac_index.html` to `stac_viewer.html`
* add `zoom to point` in `stac` and `cog` viewers (author @dchirst, https://github.com/developmentseed/titiler/pull/614)

## 0.11.6 (2023-04-14)

* Allow a default `rescale` parameter to be set via a dependency (author @samn, https://github.com/developmentseed/titiler/pull/619)
* add `coord-crs` parameter for `/point`, `/part` and `/feature` endpoints

## 0.11.5 (2023-03-22)

* fix `TerrainRGB` (change interval from `1.0` to `0.1`)

## 0.11.4 (2023-03-20)

* set FastAPI version lower than 0.95 (https://github.com/tiangolo/fastapi/discussions/9278)

## 0.11.3 (2023-03-14)

* handle dateline crossing dataset in COG/STAC Viewer
* update Factories `url_for` method to make sure we return a string (https://github.com/developmentseed/titiler/pull/607)

## 0.11.2 (2023-03-08)

* Add OSM background in `/map` viewer when using WebMercator TMS

## 0.11.1 (2023-03-01)

* no change since 0.11.1a0

## 0.11.1a0 (2023-03-01)

* switch to `hatch` and `pdm-pep517` as build system and use `pyproject.toml` for python module metadata
* switch to `ruff` for python linting
* update pre-commit configuration
* documentation fixes 🙏 (authors @jthetzel, @neilsh)
* fix documentation about `asset_bidx`

### titiler.core

* Algorithm change, make terrainrgb interval and baseval floats to support more quantizers (author @AndrewAnnex, https://github.com/developmentseed/titiler/pull/587)
* update `rio-tiler` minimum version to `4.1.6`
* Apply colormap before defining image output format (when not provided)

### titiler.mosaic

* Apply colormap before defining image output format (when not provided)

## 0.11.0 (2023-01-27)

* add `titiler.extensions` package (`cogValidateExtension`, `stacExtension`, `cogViewerExtension`,  `stacViewerExtension`, `wmsExtension`)

### titiler.mosaic

* update `cogeo-mosaic` version requirement to `>=5.0,<5.2` (allow using `az://` prefix from uri)
* add `MOSAIC_STRICT_ZOOM` environment variable to control if the application should allow fetching tiles outside mosaic min/max zooms

**breaking change**

### titiler.core

* add `extensions` option to the `BaseTilerFactory` to specify a list of extension we want to register. Each extension will be then registered in the `__post_init__` object creation step.
* remove `BaseHTTPMiddleware` class inheritance for middleware (write pure ASGI middleware)

### titiler.application

* uses Extension to add more endpoints to default `titiler.core` factories
* move all `viewer` code into `titiler.extensions`
* add `/cog/stac` endpoint from `titiler.extension.stacExtension` to create STAC Items from raster dataset

### titiler.mosaic

* removed deprecated *empty* path (`/` is the correct route path, which enable prefixed and non-prefixed mosaic application)

## 0.10.2 (2022-12-17)

* fix issue with new morecantile version
* replace path parameter in `router_prefix` in `BaseTilerFactory.url_for`

## 0.10.1 (2022-12-15)

* update `/map` endpoint and template to support multiple TMS (https://github.com/developmentseed/titiler/pull/560)

## 0.10.0 (2022-12-09)

**breaking change**

* Simplify dependency requirements for titiler.mosaic and titiler.application and using `=={currentVersion}`

### titiler.core

* fix the `wmts.xml` template to work with non-epsg based CRS

### titiler.application

* fix titiler.application viewer when using dataset with band name in metadata

## 0.9.0 (2022-12-05)

### titiler.core

* add `default_tms` in `BaseTilerFactory` to set the default TMS identifier supported by the tiler (e.g `WebMercatorQuad`)

## 0.8.1 (2022-12-01)

### titiler.core

* remove useless `titiler.core.version` file

## 0.8.0 (2022-12-01)

* remove python 3.7 support
* add python 3.10 and 3.11 in CI

### titiler.core

* update FastAPI requirement to `>=0.87`
* update rio-tiler requirement to `>=4.1,<4.2`
* remove `rescale` and `color_formula` from the `post_process` dependency
* add `algorithm` support and introduce new `algorithm` and `algorithm_params` query parameters

**breaking changes**

* remove `timing headers` and `titiler.core.utils` submodule
* remove `asset_expression` (except in `/asset_statistics` endpoint) (see https://cogeotiff.github.io/rio-tiler/v4_migration/#multibasereader-expressions)
* update Point output model to include `band_names`
* histogram and info band names are prefixed with `b` (e.g `b1`) (ref: https://cogeotiff.github.io/rio-tiler/v4_migration/#band-names)
* add `/map` endpoint in TilerFactory to display tiles given query-parameters
* remove `TMSParams` and `WebMercatorTMSParams` dependencies.
* replace `TilerFactory.tms_dependency` attribute by `TilerFactory.supported_tms`. This attribute gets a `morecantile.defaults.TileMatrixSets` store and will create the tms dependencies dynamically
* replace `TMSFactory.tms_dependency` attribute by `TMSFactory.supported_tms`. This attribute gets a `morecantile.defaults.TileMatrixSets` store and will create the tms dependencies dynamically
* move `stats_dependency` and `histogram_dependency` from `BaseTilerFactory` to `TilerFactory`
* per rio-tiler changes, `;` has be to used in expression to indicate multiple bands. `b1*2,b2+b3,b1/b3` -> `b1*2;b2+b3;b1/b3`

### titiler.mosaic

* update cogeo-mosaic requirement to `>=4.2,<4.3`

**breaking changes**

* remove `timing headers`
* replace `MosaicTilerFactory.tms_dependency` attribute by `MosaicTilerFactory.supported_tms`. This attribute gets a `morecantile.defaults.TileMatrixSets` store and will create the tms dependencies dynamically

### titiler.application

* code simplification by removing custom code and submodules from endpoints

**breaking changes**

* remove custom TMS and custom Colormap dependencies
* remove middleware submodule


## 0.7.1 (2022-09-21)

### titiler.mosaic

* add `pixel_selection_dependency` options in `MosaicTilerFactory` to allow default method override (author @samn, https://github.com/developmentseed/titiler/pull/495)

### titiler.application

* allow `interval` colormaps in titiler.application

### Helm charts

* Check Charts workflow added for the Helm charts testing (author @emmanuelmathot, https://github.com/developmentseed/titiler/pull/495)

## 0.7.0 (2022-06-08)

* add `environment_dependency` option in `BaseTilerFactory` to define GDAL environment at runtime.
* remove `gdal_config` option in `BaseTilerFactory` **breaking**

```python
# before
router = TilerFactory(gdal_config={"GDAL_DISABLE_READDIR_ON_OPEN": "FALSE"}).router

# now
router = TilerFactory(environment_dependency=lambda: {"GDAL_DISABLE_READDIR_ON_OPEN": "FALSE"}).router


class ReaddirType(str, Enum):

    false = "false"
    true = "true"
    empty_dir = "empty_dir"


# or at endpoint call. The user could choose between false/true/empty_dir
def gdal_env(disable_read: ReaddirType = Query(ReaddirType.false)):
    return {"GDAL_DISABLE_READDIR_ON_OPEN": disable_read.value.upper()}

router = TilerFactory(environment_dependency=gdal_env).router
```

### titiler.application

* update `starlette-cramjam` requirement

## 0.6.0 (2022-05-13)

* no change since `0.6.0a2`

## 0.6.0a2 (2022-05-11)

* revert to `setup.py` + `setuptools` instead of `pyproject.toml` + `flit` because it broke namespace packages (https://github.com/developmentseed/titiler/pull/472)

## 0.6.0a1 (2022-05-11)

### titiler.core

* remove logging in error `exception_handler_factory`
* add optional `reader_dependency` to enable passing `Reader`'s option defined by Query/Header/Path parameters.
* switch to `pyproject.toml`
* move version definition in `titiler.core.__version__` **breaking**
* Include all values for a query param in `LowerCaseQueryStringMiddleware` (author @samn, https://github.com/developmentseed/titiler/pull/464)

### titiler.mosaic

* add optional `backend_dependency` to enable passing `Backend`'s option defined by Query/Header/Path parameters.
* remove `backend_options` MosaicTilerFactory argument in favor of the use of `backend_dependency` **breaking**
* switch to `pyproject.toml`
* move version definition in `titiler.mosaic.__version__` **breaking**

### titiler.application

* Fix frontend to handle anti-meridian crossing data
* switch to `pyproject.toml`
* move version definition in `titiler.application.__version__` **breaking**

## 0.5.1 (2022-03-07)

* add `cachecontrol_max_http_code` option to `CacheControlMiddleware` to avoid adding cache-control headers for API errors (Author @sharkinsspatial, https://github.com/developmentseed/titiler/pull/444)

## 0.5.0 (2022-02-22)

* update rio-tiler/morecantile/rio-cogeo/cogeo-mosaic versions
* add MultiBaseTilerFactory `/asset_statistics` which will return *per asset* statistics. Returns response in form of `Dict[{asset name}, Dict[{band name}, BandStatistics]]`

**breaking change**

* Multi-band expression now uses semicolon `;` instead of colon (`,`) as separator. Note: proper urlencoding might be needed.

```python
# before
expression = "b1+b2,b2"

# new
expression = "b1+b2;b2"
```

* MultiBaseTilerFactory `/statistics` now returns *merged* statistics in form of `Dict[{asset_band or expression}, BandStatistics]` (instead of `Dict[{asset name}, Dict[{band name}, BandStatistics]]`)

```python
# before
response = httpx.get(f"/stac/statistics?url=item.json").json()
print(response)
>>> {
    "asset1": {
        "1": {
            "min": ...,
            "max": ...,
            ...
        },
        "2": {
            "min": ...,
            "max": ...,
            ...
        }
    }
}

# now
response = httpx.get(f"/stac/statistics?url=item.json").json()
print(response)
>>> {
    "asset1_1": {
        "min": ...,
        "max": ...,
        ...
    },
    "asset1_2": {
        "min": ...,
        "max": ...,
        ...
    },
}
```

## 0.4.3 (2022-02-08)

* add tile `buffer` option to match rio-tiler tile options (https://github.com/developmentseed/titiler/pull/427)

## 0.4.2 (2022-01-25)

### titiler.core

* update minimum FastAPI version to `>=0.73` (https://github.com/developmentseed/titiler/pull/425)

## 0.4.1 (2022-01-25)

### titiler.core

* update type information for the factory `colormap_dependency`

### k8s
* Update ingress k8s templates to be compatible with latest resource types versions (https://github.com/developmentseed/titiler/pull/425

## 0.4.0 (2021-11-30)

* rename `Dockerfile` to `Dockerfile.gunicorn`
* switch default docker image to python3.9
* add `Dockerfile.uvicorn`

### titiler.core

* update `rio-tiler` version requirement to `>=3.0`

### titiler.mosaic

* update `cogeo-mosaic` version to `>=4.0`

## 0.4.0a2 (2021-11-24)

### titiler.core

* update `rio-tiler` version (>=3.0.0a6) with new colormap types information and base classes
* remove `additional_dependency` attribute in `BaseTileFactory`. This also remove `**kwargs` in endpoints **breaking**
* remove `reader_options` attribute in `BaseTileFactory` **breaking**
* `tms_dependency` default to `titiler.core.dependencies.TMSParams` which should supports all morecantile's TMS.
* add `route_dependencies` attribute to `BaseTilerFactory` to allow customizing route dependencies (author @alukach, https://github.com/developmentseed/titiler/pull/406)

### titiler.mosaic

* update `cogeo-mosaic` version (>=4.0.0a2) with updated Backend type hints information

## 0.4.0a1 (2021-11-12)

* fix titiler packages cross dependencies

## 0.4.0a0 (2021-11-12)

* remove python 3.6 supports (related to morecantile/pyproj update)

### titiler.core

* update `rio-tiler/morecantile` requirement (>=3.0)
* remove `utils.bbox_to_feature` (replaced by geojson_pydantic native function `Feature(geometry=Polygon.from_bounds(*bounds), properties=info)`)
* remove `utils.data_stats` (replaced by rio-tiler new statistics method)
* remove `metadata` endpoints  **breaking API**
* update `statistics` endpoints with histogram options
* update `statistics` endpoint responses **breaking API**
* remove `band_expression` in `BandsExprParams` dependency **breaking API**
* remove `morecantile` requirement definition in setup.py and defers to rio-tiler supported version
* update `titiler.core.dependencies.DefaultDependency` (allows dict unpacking and remove `.kwargs`) **breaking API**
* use standard for List in QueryParameter (e.g `bidx=1&bidx=2&bidx` instead of `bidx=1,2,3`) **breaking API**
* add `asset_bidx` query parameter in replacement of `bidx` in MultiBaseFactory dependencies and switch to new format: `{asset name}|{bidx,bidx,bidx}` **breaking API**
* update `asset_expression` to the new format: `{asset name}|{expression}` (e.g `data|b1+b2`) **breaking API**
* update `assets` QueryParameter to List (e.g `assets=COG&assets=Data`) **breaking API**
* update `bands` QueryParameter to List (e.g `bands=B01&bands=B02`) **breaking API**
* split `RenderParams` dependency into:
    * `PostProcessParams`: `rescale` and `color_formula` parameters
    * `ImageRenderingParams`: `return_mask`
* add `process_dependency` attribute in `BaseTilerFactory` (defaults to `PostProcessParams`)
* use `resampling` alias instead of `resampling_method` for QueryParameter **breaking API**
* defaults to available assets if `assets` option is not provided for `MultiBaseTilerFactory` info and statistics endpoints.
* defaults to available bands if `bands` option is not provided for `MultiBandsTilerFactory` info and statistics endpoints.
* better output models definition
* keep `bounds`, `minzoom` and `maxzoom` in `/info` response
* remove `dataset` in `/info` response to better follow the Info model
* add `/statistics` endpoint by default

### titiler.mosaic

* update `cogeo-mosaic` requirement (>=4.0)
* update response from `/info` endpoint to match the model.

### titiler.application

* update viewers to match changes in titiler.core endpoints

## 0.3.12 (2021-10-20)

### titiler.core

- Update morecantile requirement to stay under `3.0` (author @robintw, https://github.com/developmentseed/titiler/pull/389)

## 0.3.11 (2021-10-07)

### titiler.application

- Update rio-cogeo requirement to stay under `3.0`

## 0.3.10 (2021-09-23)

### titiler.core

- add custom JSONResponse using [simplejson](https://simplejson.readthedocs.io/en/latest/) to allow NaN/inf/-inf values (ref: https://github.com/developmentseed/titiler/pull/374)
- use `titiler.core.resources.responses.JSONResponse` as default response for `info`, `metadata`, `statistics` and `point` endpoints (ref: https://github.com/developmentseed/titiler/pull/374)

### titiler.application

- switch to `starlette_cramjam` compression middleware (ref: https://github.com/developmentseed/titiler/issues/369)

## 0.3.9 (2021-09-07)

### titiler.core

- update FastAPI requirements to `>=0.65,<0.68` (ref: https://github.com/developmentseed/titiler/issues/366)
- surface `asset_expression` and `band_expression` in Multi*TilerFactory (ref: https://github.com/developmentseed/titiler/issues/367)

## 0.3.8 (2021-09-02)

### titiler.core

- move `titiler.application.middleware` to `titiler.core.middleware` (https://github.com/developmentseed/titiler/pull/365)

## 0.3.7 (2021-09-01)

### titiler.core

- Update the TileJSON model for better validation and to match with the specification (center is optional) (https://github.com/developmentseed/titiler/pull/363)

## 0.3.6 (2021-08-23)

### titiler.core

- fix morecantile related tests (https://github.com/developmentseed/titiler/issues/358)
- fix float parsing when datatype is float32 (https://github.com/developmentseed/rio-viz/issues/39)

### titiler.application

- fix morecantile related tests (https://github.com/developmentseed/titiler/issues/358)

## 0.3.5 (2021-08-17)

### titiler.mosaic

* add `/{z}/{x}/{y}/assets`, `/{lon},{lat}/assets`, `/{minx},{miny},{maxx},{maxy}/assets` GET endpoints to return a list of assets that intersect a given geometry (author @mackdelany, https://github.com/developmentseed/titiler/pull/351)

## 0.3.4 (2021-08-02) - **Not published on PyPi** [#355](https://github.com/developmentseed/titiler/discussions/355)

### titiler.core

* add `/crop` POST endpoint to return an image from a GeoJSON feature (https://github.com/developmentseed/titiler/pull/339)
* add `/statistics` (GET and POST) endpoints to return advanced images statistics (https://github.com/developmentseed/titiler/pull/347)

### titiler.application

* add optional `root_path` setting to specify a url path prefix to use when running the app behind a reverse proxy (https://github.com/developmentseed/titiler/pull/343)

## 0.3.3 (2021-06-29) - **Not published on PyPi** [#355](https://github.com/developmentseed/titiler/discussions/355)

### titiler.core

* fix possible bug when querystring parameter are case insensitive (https://github.com/developmentseed/titiler/pull/323)

### titiler.mosaic

* update `tilejson` and `WMTSCapabilities.xml` endpoints to allow list querystrings (as done previously in https://github.com/developmentseed/titiler/issues/319)

### titiler.application

* add `titiler.application.middleware.LowerCaseQueryStringMiddleware` to cast all query string parameter to lowercase (author @lorenzori, https://github.com/developmentseed/titiler/pull/321)

### code and repo

* move `titiler` code to `src/titiler`

## 0.3.2 (2021-05-26)

### titiler.core

* update rio-tiler dependency to `>=2.1` version and update `rescale` query-parameter (https://github.com/developmentseed/titiler/issues/319)

```
# before
# previously, rio-tiler was splitting a list of input range in tuple of 2
rescale=0,1000,0,1000,0,1000

# now
# rio-tiler 2.1 now expect sequence of tuple in form of Sequence[Tuple[Num, Num]]
rescale=0,1000&rescale=0,1000&rescale=0,1000
```

### titiler.mosaic

* update `cogeo-mosaic` version to `>=3.0,<3.1`.

### titiler.application

* re-order middlewares (https://github.com/developmentseed/titiler/issues/311)
* update rio-cogeo version to `>=2.2` and use `rio_cogeo.models` instead of custom ones.


## 0.3.1 (2021-04-27)

* add `exclude_path` options in `titiler.application.middleware.CacheControlMiddleware` to avoid adding cache-control headers to specific paths.
* allow `histogram_bins` to be a single value or a `,` delimited scalar (https://github.com/developmentseed/titiler/pull/307)
* change error status from `404` to `500` for `RasterioIOError` exception (author @kylebarron, https://github.com/developmentseed/titiler/pull/300)

    Sometimes GDAL/Rasterio can lose track of the file handler (might be related to cache issue + threading) and raise `RasterioIOError: file not found`, while the file exists for real. To avoid caching this, we changed the error code to 500 (errors >= 500 do not get `cache-control` header on titiler.application).

## 0.3.0 (2021-04-19)

* add support for `.jpg` and `.jpeg` extensions (https://github.com/developmentseed/titiler/pull/271)
* better error message when parsing the colormap value fails (https://github.com/developmentseed/titiler/pull/279)

**breaking change**

* split `titiler` into a set of namespaces packages (https://github.com/developmentseed/titiler/pull/284)

    **titiler.core**

    The `core` package host the low level tiler factories.
    ```python
    # before
    from titiler.endpoints.factory import TilerFactory

    # now
    from titiler.core.factory import TilerFactory
    ```

    **titiler.mosaic**

    The `mosaic` package is a plugin to `titiler.core` which adds support for MosaicJSON
    ```python
    # before
    from titiler.endpoints.factory import MosaicTilerFactory

    # now
    from titiler.mosaic.factory import MosaicTilerFactory
    ```

    **titiler.application**

    The `application` package is a full `ready to use` FastAPI application with support of STAC, COG and MosaicJSON.

    ```bash
    # before
    $ pip install titiler
    $ uvicorn titiler.main:app --reload

    # now
    $ pip install titiler.application uvicorn
    $ uvicorn titiler.application.main:app --reload
    ```

## 0.2.0 (2021-03-09)

* adapt for cogeo-mosaic `3.0.0rc2` and add `backend_options` attribute in MosaicTilerFactory (https://github.com/developmentseed/titiler/pull/247)
* update FastAPI requirements
* update minimal python version to 3.6
* add `**render_params.kwargs` to pass custom render params in `image.render` method (https://github.com/developmentseed/titiler/pull/259)
* Changed probe url from `/ping` to `/healthz` in k8s deployment

**breaking change**

* renamed `OptionalHeaders`, `MimeTypes` and `ImageDrivers` enums to the singular form (https://github.com/developmentseed/titiler/pull/258)
* renamed titiler.dependencies's Enums (`ColorMapName`, `ResamplingName` and `TileMatrixSetName`) to the singular form (https://github.com/developmentseed/titiler/pull/260)
* renamed `MimeType` to `MediaType` (https://github.com/developmentseed/titiler/pull/258)
* add `ColorMapParams` dependency to ease the creation of custom colormap dependency (https://github.com/developmentseed/titiler/pull/252)
* renamed `PathParams` to `DatasetPathParams` and also made it a simple callable (https://github.com/developmentseed/titiler/pull/260)
* renamed `colormap` query-parameter to `colormap_name` (https://github.com/developmentseed/titiler/pull/262)
    ```
    # before
    /cog/preview.png?colormap=viridis

    # now
    /cog/preview.png?colormap_name=viridis
    ```

* use `colormap` query-parameter to pass custom colormap (https://github.com/developmentseed/titiler/pull/262)
    ```
    /cog/preview.png?colormap={"0": "#FFFF00FF", ...}
    ```

## 0.1.0 (2021-02-17)

* update FastAPI requirements
* add `validate` in `MosaicTilerFactory` (https://github.com/developmentseed/titiler/pull/206, author @drnextgis)
* rename `ressources` package to `resources` (https://github.com/developmentseed/titiler/pull/210, author @drnextgis)
* renamed environment variables prefixes for API and STACK configurations: `TITILER_STACK` as prefix to CDK and `TITILER_API` as prefix to API (https://github.com/developmentseed/titiler/pull/211, author @fredliporace)
* remove MosaicTilerFactory `create` and `update` endpoints (https://github.com/developmentseed/titiler/pull/218)
* deleted `titiler.models.mosaics` because the models are not used anymore (https://github.com/developmentseed/titiler/pull/221)
* update rio-tiler and cogeo-mosaic minimal versions (https://github.com/developmentseed/titiler/pull/220, https://github.com/developmentseed/titiler/pull/213)
* move STAC related dependencies to `titiler.dependencies (https://github.com/developmentseed/titiler/pull/225)
* add `rio_tiler.io.MultiBandReader` bands dependencies (https://github.com/developmentseed/titiler/pull/226)
* add `MultiBaseTilerFactory` and `MultiBandTilerFactory` custom tiler factories (https://github.com/developmentseed/titiler/pull/230)
* Update STAC tiler to use the new `MultiBaseTilerFactory` factory
* depreciate *empty* GET endpoint for MosaicTilerFactory read (https://github.com/developmentseed/titiler/pull/232)
* better `debug` configuration and make reponse headers metadata optional (https://github.com/developmentseed/titiler/pull/232)

**breaking change**

* update `titiler.dependencies.AssetsBidxParams` to make `asset` a required parameter (https://github.com/developmentseed/titiler/pull/230
* the STAC `/info` endpoint now expect the `assets` parameter to be passed. To ge the list of available assets we added a new `/assets` endpoint within the tiler factory
* remove `COGReader` as default `reader` in `titiler.endpoints.factory.BaseTilerFactory`

## 0.1.0a14 (2021-01-05)

* add `rio_tiler.errors.MissingBands` in known errors.
* add `titiler.endpoints.factory.TMSFactory` to enable custom TMS endpoints.
* **breaking** rename `BaseFactory` to `BaseTilerFactory` in `titiler.endpoints.factory`

## 0.1.0a13 (2020-12-20)

* allow `API_DISABLE_{COG/STAC/MOSAIC}` environment variables to control default endpoints in titiler main app (https://github.com/developmentseed/titiler/issues/156)
* add `overwriting=False/True` on MosaicJSON creation (https://github.com/developmentseed/titiler/issues/164)
* add `gdal_config` option to Tiler factories to replace custom `APIRoute` class (https://github.com/developmentseed/titiler/issues/168)
* add `info.geojson` endpoint to return dataset info as a GeoJSON feature (https://github.com/developmentseed/titiler/issues/166)
* update `rio-tiler`, `cogeo-mosaic` and optional dependencies

## 0.1.0a12 (2020-11-18)

* require `rio-tiler>=2.0.0rc2`
* update Enums for Image types. (**breaking**)
* Add more output datatype (jpeg2000, pngraw)
* add `width/height` in `/crop` endpoint path

```
/crop/{minx},{miny},{maxx},{maxy}.{format}
/crop/{minx},{miny},{maxx},{maxy}/{width}x{height}.{format}
```

## 0.1.0a11.post1 (2020-11-12)

* relax version for rio-tiler and cogeo-mosaic

```python
"rio-cogeo~=2.0"
"rio-tiler>=2.0.0rc1,<2.1"
"cogeo-mosaic>=3.0.0a17,<3.1"
```

## 0.1.0a11 (2020-11-12)

* split `tile()` for `MosaicTilerFactory` method (https://github.com/developmentseed/titiler/issues/147)

## 0.1.0a10 (2020-11-09)

* update for rio-tiler==2.0.0rc1, cogeo-mosaic==3.0.0a17 and morecantile==2.0
* split `tile()` factory method (https://github.com/developmentseed/titiler/issues/141, author @fredliporace)

## 0.1.0a9 (2020-10-26)

* avoid changing mutable TMS and Colormap list by using deepcopy.
* quiet/turn off logs
* add logger middleware (https://github.com/developmentseed/titiler/pull/139)

## 0.1.0a8 (2020-10-13)

* update for rio-tiler 2.0.0b17, which now support TMS (morecantile) by default.
* update fastapi minimum version to 0.61

**breaking changes**

* removed TMSTilerFactory (because default reader built with rio_tiler BaseReader should support TMS).

Note: We changed the versioning scheme to `{major}.{minor}.{path}{pre}{prenum}`

## 0.1.0-alpha.7 (2020-10-13)

* remove `pkg_resources` (https://github.com/pypa/setuptools/issues/510)

## 0.1.0-alpha.6 (2020-10-05)

* refactor CacheControl Middleware
* rename headers value `X-Server-Timings` to `Server-Timing`.
* add `total;dur={}` in response header `Server-Timing`, using new `titiler.middleware.TotalTimeMiddleware` middleware (113)

```python
from titiler.middleware import CacheControlMiddleware, TotalTimeMiddleware
from fastapi import FastAPI

app.add_middleware(CacheControlMiddleware, cachecontrol="public, max-age=3600")
app.add_middleware(TotalTimeMiddleware)
```

* Add Brotli compression support (#126, author @kylebarron)
* Numerous fix to CDK app.py (co-author @kylebarron)

## 0.1.0-alpha.5 (2020-09-22)

* exclude `tests/` an `stack/` in titiler python package.
* add `EPSG6933` in TMS

**breaking changes**
* [FACTORY] the `additional_dependency` should be a Callable which return a dict.

    ```python
    @dataclass  # type: ignore
    class BaseFactory(metaclass=abc.ABCMeta):
        """BaseTiler Factory."""
        ...
        # provide custom dependency
        additional_dependency: Callable[..., Dict] = field(default=lambda: dict())
    ```

    ```python
    def AssetsParams(
        assets: Optional[str] = Query(
            None,
            title="Asset indexes",
            description="comma (',') delimited asset names (might not be an available options of some readers)",
        )
    ) -> Dict:
        """Assets Dependency."""
        kwargs = {}
        if assets:
            kwargs["assets"] = assets.split(",")
        return kwargs
    ```
* [FACTORY] remove `_` prefix in factory methods (e.g `_tile` -> `tile`)
* [FACTORY] refactor dependencies to better align with rio_tiler.io.BaseReader method definition.

    Example:

    In the `metadata`, the `MetadataParams` will be used to pass `pmin` and `pmax` because they are the only
    required parameters for the metadata method. All other params will be passed to a `kwargs` dict.

    ```python
    @dataclass
    class MetadataParams(DefaultDependency):
        """Common Metadada parameters."""
        # Required params
        pmin: float = Query(2.0, description="Minimum percentile")
        pmax: float = Query(98.0, description="Maximum percentile")
        # Optional parameters
        bidx: Optional[str] = Query(
            None, title="Band indexes", description="comma (',') delimited band indexes",
        )
        ...
        def __post_init__(self):
            """Post Init."""

            if self.bidx is not None:
                self.kwargs["indexes"] = tuple(
                    int(s) for s in re.findall(r"\d+", self.bidx)
                )
        ...

    # metadata method in factory
    def metadata(
        src_path=Depends(self.path_dependency),
        metadata_params=Depends(self.metadata_dependency),
        kwargs: Dict = Depends(self.additional_dependency),
    ):
        """Return metadata."""
        reader = src_path.reader or self.reader
        with reader(src_path.url, **self.reader_options) as src_dst:
            info = src_dst.metadata(
                metadata_params.pmin,
                metadata_params.pmax,
                **metadata_params.kwargs,
                **kwargs,
            )
        return info
    ```
* [FACTORY] refactor dependencies definition
    ```python
    @dataclass  # type: ignore
    class BaseFactory(metaclass=abc.ABCMeta):
        """BaseTiler Factory."""

        reader: default_readers_type = field(default=COGReader)
        reader_options: Dict = field(default_factory=dict)

        # FastAPI router
        router: APIRouter = field(default_factory=APIRouter)

        # Path Dependency
        path_dependency: Type[PathParams] = field(default=PathParams)

        # Rasterio Dataset Options (nodata, unscale, resampling)
        dataset_dependency: default_deps_type = field(default=DatasetParams)

        # Indexes/Expression Dependencies
        layer_dependency: default_deps_type = field(default=BidxExprParams)

        # Image rendering Dependencies
        render_dependency: default_deps_type = field(default=RenderParams)

        # TileMatrixSet dependency
        tms_dependency: Callable[..., TileMatrixSet] = WebMercatorTMSParams

        # provide custom dependency
        additional_dependency: Callable[..., Dict] = field(default=lambda: dict())
    ```

* remove `PathParams.reader` attribute. This option was not used and would have been technically difficult to use.
    ```python
    @dataclass
    class PathParams:
        """Create dataset path from args"""

        url: str = Query(..., description="Dataset URL")
    ```


## 0.1.0-alpha.4 (2020-09-14)

* Update `.npy` output format to follow the numpyTile format (#103)

    ```python
    import numpy
    import requests
    from io import BytesIO

    endpoint = ...
    url = "https://opendata.digitalglobe.com/events/mauritius-oil-spill/post-event/2020-08-12/105001001F1B5B00/105001001F1B5B00.tif"

    r = requests.get(f"{endpoint}/cog/tiles/14/10818/9146.npy",
        params = {
            "url": url,
        }
    )
    data = numpy.load(BytesIO(r.content))
    print(data.shape)
    > (4, 256, 256)
    ```

* Add `titiler.custom.routing.apiroute_factory`. This function enable the creation of custom fastapi.routing.APIRoute class with `rasterio.Env()` block.

    ```python
    from fastapi import FastAPI, APIRouter
    from rasterio._env import get_gdal_config
    from titiler.custom.routing import apiroute_factory

    app = FastAPI()
    route_class = apiroute_factory({"GDAL_DISABLE_READDIR_ON_OPEN": "FALSE"})
    router = APIRouter(route_class=route_class)

    @router.get("/simple")
    def simple():
        """should return FALSE."""
        res = get_gdal_config("GDAL_DISABLE_READDIR_ON_OPEN")
        return {"env": res}

    app.include_router(router)
    ```

    Note: This has only be tested for python 3.6 and 3.7.


## 0.1.0-alpha.3 (2020-09-03)

* add custom `url_for` method in TilerFactory to retrieve `prefixed` endpoint URL (#95)
* remove magic `titiler.dependencies.PathParams` mosaicid path translation, where a user could pass `url=mosaicid://` to the endpoint.
* switch to `pydantic.BaseSettings` for FastAPI application setting management.

    List of Settings:

    ```python
    name: str = "titiler"
    cors_origins: str = "*"
    cachecontrol: str = "public, max-age=3600"
    ```

API Settings can now be set by adding a `.env` file in your local project or by setting environment variables (e.g `API_CORS_ORIGIN="https://mywebsite.com/*"`)

## 0.1.0-alpha.2 (2020-09-01)

* add Transform and CRS information in `/part` GeoTIFF output
* pin **rio-tiler-crs** to `>=3.0b4,<3.1` and **cogeo-mosaic** to `>=3.0a10,<3.1`

## 0.1.0-alpha.1 (2020-09-01)

* rename titiler.models.cog.py to titiler.models.dataset.py
* remove cog* prefix to Bounds, Info and Metadata models
* allow Union[str, int] for key in Metadata.statistics (as defined in rio-tiler-pds)

e.g Create a Landsat 8 Tiler
```python
from titiler.endpoints.factory import TilerFactory, MosaicTilerFactory
from titiler.dependencies import BandsParams

from rio_tiler_pds.landsat.aws.landsat8 import L8Reader  # Not in TiTiler dependencies

from fastapi import FastAPI

app = FastAPI(title="Landsat Tiler", openapi_url="/api/v1/openapi.json")
scene = TilerFactory(
    reader=L8Reader, additional_dependency=BandsParams, router_prefix="scenes"
)
mosaic = MosaicTilerFactory(
    dataset_reader=L8Reader,
    additional_dependency=BandsParams,
    add_update=False,
    add_create=False,
    router_prefix="mosaic",
)
app.include_router(scene.router, prefix="/scenes", tags=["Scenes"])
app.include_router(mosaic.router, prefix="/mosaic", tags=["Mosaic"])
```

## 0.1a0 (2020-08-31)

**First release on pypi**

### Tiler Factory

For this release we created new Tiler Factories class which handle creation of FastAPI routers for a given rio_tiler **Readers**.

```python
from titiler.endpoints.factory import TilerFactory
from rio_tiler.io import COGReader, STACReader

from fastapi import FastAPI

app = FastAPI()

cog = TilerFactory()
app.include_router(cog.router, tags=["Cloud Optimized GeoTIFF"])
```

#### Readers / TileMatrixSets

The `titiler.endpoints.factory.TilerFactory` class will create a tiler with `Web Mercator` as uniq supported Tile Matrix Set.

For other TMS support, tiler needs to be created with `titiler.endpoints.factory.TMSTilerFactory` and with a TMS friendly reader (e.g `rio_tiler_crs.COGReader`).

**Simple tiler with only Web Mercator support**
```python
from rio_tiler.io import COGReader

from titiler.endpoints import factory
from titiler.dependencies import WebMercatorTMSParams

app = factory.TilerFactory(reader=COGReader)
assert app.tms_dependency == WebMercatorTMSParams
```

**Tiler with more TMS support (from morecantile)**
```python
from rio_tiler_crs import COGReader

from titiler.endpoints import factory
from titiler.dependencies import TMSParams

app = factory.TMSTilerFactory(reader=COGReader)
assert app.tms_dependency == TMSParams
```

### Other changes

* add mosaic support  (#17 author @geospatial-jeff)
* update to rio-tiler-crs>=3.0b* and rio-tiler>=2.0b*
* Pin fastapi version to 0.60.1
* Remove titiler.core in favor of starlette settings (#55, author @geospatial-jeff)
* Add fastapi exception handlers (#56, author @geospatial-jeff)
* Remove intermediary routers (#57, author @geospatial-jeff)
* Remove /titiler/api submodule (e.g titiler.api.utils -> titiler.utils)
* Add Cache-Control middleware. Endpoints do not define any cache-control headers. (part of #43, co-author with @geospatial-jeff)
* Add 'X-Assets' in response headers for mosaic tiles (#51)
* add cog validation via rio-cogeo (co-author with @geospatial-jeff, #37)

### Breaking changes

* default tiler to Web Mercator only
* removed cache layer for tiles
* updated html templates

```python
template_dir = pkg_resources.resource_filename("titiler", "templates")
templates = Jinja2Templates(directory=template_dir)

cog_template = templates.TemplateResponse(
    name="cog_index.html",
    context={
        "request": request,
        "tilejson": request.url_for("cog_tilejson"),
        "metadata": request.url_for("cog_metadata"),
    },
    media_type="text/html",
)

stac_template = templates.TemplateResponse(
    name="stac_index.html",
    context={
        "request": request,
        "tilejson": request.url_for("stac_tilejson"),
        "metadata": request.url_for("stac_info"),
    },
    media_type="text/html",
)
```

## Pre Pypi releases

## 2.1.2 (2020-06-24)

* add `width` & `height` parameters in API docs to force output size for part/preview endpoints.
* add `resampling_method` in API docs.

link: https://github.com/developmentseed/titiler/commit/725da5fa1bc56d8e192ae8ff0ad107493ca93378

## 2.1.1 (2020-06-22)

* add minimum fastapi version (0.54.0) and update docker config

link: https://github.com/developmentseed/titiler/commit/95b98a32ffb3274d546dd52f99a3920091029b4c

## 2.1.0 (2020-06-11)

* add `/preview`, `/crop`, `/point` endpoints

link: https://github.com/developmentseed/titiler/commit/8b63fc6b6141b9c9361c95d80897d77b5e2d47c3

## 2.0.0 (2020-06-09)

* support STAC items (#16)
* better API documentation via response models
* update UI (`/stac/viewer`, `/cog/viewer`)
* re-order OpenAPI route tags
* update documentation

link: https://github.com/developmentseed/titiler/commit/fa2cb78906b0fd88506b89bace8174969be8cd4f

## 1.0.0 (2020-06-04)

Initial release

link: https://github.com/developmentseed/titiler/commit/f4fdc02ea0235470589eeb34a4da8e5aae74e696<|MERGE_RESOLUTION|>--- conflicted
+++ resolved
@@ -1,6 +1,5 @@
 # Release Notes
 
-<<<<<<< HEAD
 ## Unreleased
 
 * Improve XSS security for HTML templates (author @jcary741, https://github.com/developmentseed/titiler/pull/953)
@@ -36,11 +35,10 @@
     ```
 
 * Use `.as_dict()` method when passing option to rio-tiler Reader's methods to avoid parameter conflicts when using custom Readers.
-=======
+
 ## 0.18.6 (2024-08-27)
 
 * Switch back to `fastapi` instead of `fastapi-slim` and use `>=0.109.0` version
->>>>>>> 0b102f3c
 
 ## 0.18.5 (2024-07-03)
 
